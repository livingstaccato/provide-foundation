--- conflicted
+++ resolved
@@ -5,13 +5,8 @@
 [project]
 name = "pyvider-telemetry"
 description = "Pyvider Telemetry: An opinionated, developer-friendly telemetry wrapper for Python."
-<<<<<<< HEAD
 version = "0.0.11"
 requires-python = ">=3.11"
-=======
-version = "0.1.0"
-requires-python = ">=3.13"
->>>>>>> c77514c5
 readme = "README.md"
 license = { text = "Apache-2.0" }
 authors = [
